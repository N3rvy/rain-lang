--- conflicted
+++ resolved
@@ -1,10 +1,5 @@
-<<<<<<< HEAD
-use common::{errors::LangError, ast::ASTNode};
-use parser::parser::parse;
-=======
 use common::{errors::LangError, ast::module::ASTModule};
 use parser::module_parser::ModuleParser;
->>>>>>> 3165aad8
 use tokenizer::tokenizer::Tokenizer;
 use crate::{Engine, ExternalType};
 
@@ -34,16 +29,11 @@
 
         for source in self.sources {
             let tokens = Tokenizer::tokenize(&source)?;
-<<<<<<< HEAD
-            let ast = parse(tokens, self.engine.global_types())?;
-            asts.push(ast);
-=======
             let ast = ModuleParser::from_tokens(tokens)?
                 .with_externals(self.engine.global_types())
                 .build()?;
 
             modules.push(ast);
->>>>>>> 3165aad8
         }
 
         Eng::ModuleBuilder::build(&self.engine, modules)
