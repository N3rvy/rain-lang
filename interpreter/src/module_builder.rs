--- conflicted
+++ resolved
@@ -1,13 +1,6 @@
 use core::{module_builder::ModuleBuilder, LangError, Engine};
-<<<<<<< HEAD
-
-use common::ast::ASTNode;
-
-use crate::{InterpreterModule, InterpreterEngine, scope::Scope, evaluate::EvaluateAST};
-=======
 use common::ast::module::ASTModule;
-use crate::{InterpreterModule, InterpreterEngine, scope::Scope, lang_value::LangValue, evaluate::EvalResult};
->>>>>>> 3165aad8
+use crate::{InterpreterModule, InterpreterEngine, scope::Scope, lang_value::LangValue, evaluate::{EvalResult, EvaluateAST}};
 
 
 pub struct InterpreterModuleBuilder;
@@ -22,10 +15,6 @@
                 .scope
                 .clone());
         
-<<<<<<< HEAD
-        for ast in asts {
-            scope.clone().evaluate_ast(&ast);
-=======
         for module in modules {
             for (func_name, func) in module.functions {
                 scope.declare_var(func_name.clone(), LangValue::Function(func.clone()));
@@ -39,7 +28,6 @@
                 };
                 scope.declare_var(var_name.clone(), value);
             }
->>>>>>> 3165aad8
         }
 
         Ok(InterpreterModule::new(scope))
