use core::LangError;
use std::{ops::{FromResidual, Try, ControlFlow}, sync::Arc, collections::HashMap};
use common::ast::{ASTNode, NodeKind, types::{ReturnKind, MathOperatorKind, BoolOperatorKind}};
use crate::{lang_value::LangValue, object::LangObject, errors::{VARIABLE_NOT_DECLARED, VARIABLE_IS_NOT_A_NUMBER, FUNCTION_INCORRECT_NUMBER_OF_PARAMETERS, VARIABLE_IS_NOT_A_FUNCTION}};
use super::scope::Scope;


pub enum EvalResult {
    Ok(LangValue),
    Ret(LangValue, ReturnKind),
    Err(LangError),
}

impl FromResidual for EvalResult {
    fn from_residual(residual: <Self as Try>::Residual) -> Self {
        residual
    }
}

impl Try for EvalResult {
    type Output = LangValue;
    type Residual = EvalResult;

    fn from_output(output: Self::Output) -> Self {
        EvalResult::Ok(output)
    }

    fn branch(self) -> std::ops::ControlFlow<Self::Residual, Self::Output> {
        match self {
            EvalResult::Ok(value) => ControlFlow::Continue(value),
            EvalResult::Ret(value, kind) => ControlFlow::Break(EvalResult::Ret(value, kind)),
            EvalResult::Err(err) => ControlFlow::Break(EvalResult::Err(err)),
        }
    }
}

macro_rules! expect_some {
    ($value:expr, $err:expr) => {
        match $value {
            Some(val) => val,
            None => return EvalResult::Err(LangError::new_runtime($err)),
        }
    };
}

pub trait EvaluateAST {
    fn evaluate_ast(&self, ast: &ASTNode) -> EvalResult;
    fn invoke_function(&self, func: &LangValue, param_values: Vec<LangValue>) -> EvalResult;
}

impl EvaluateAST for Arc<Scope> {
    fn evaluate_ast(&self, ast: &ASTNode) -> EvalResult {
        match ast.kind.as_ref() {
<<<<<<< HEAD
            NodeKind::Root { body } => {
                for child in body {
                    self.evaluate_ast(child)?;
                }
=======
            // NodeKind::Module { functions, variables} => {
            //     for (func_name, func) in functions {
            //         self.declare_var(func_name.clone(), LangValue::Function(func.clone()));
            //     }

            //     for (var_name, var) in variables {
            //         self.declare_var(var_name.clone(), self.evaluate_ast(var)?);
            //     }
>>>>>>> 3165aad8
                
            //     EvalResult::Ok(LangValue::Nothing)
            // },
            NodeKind::VariableDecl { name, value } => {
                let value = self.evaluate_ast(value)?;
                self.declare_var(name.clone(), value.clone());

                EvalResult::Ok(LangValue::Nothing)
            },
            NodeKind::VaraibleRef { name } => {
                match self.get_var(name) {
                    Some(value) => EvalResult::Ok(value.clone()),
                    None => EvalResult::Err(LangError::new_runtime(VARIABLE_NOT_DECLARED.to_string())),
                }
            },
            NodeKind::VariableAsgn { name, value } => {
                let value = self.evaluate_ast(value)?;
                self.set_var(name, value);
                
                EvalResult::Ok(LangValue::Nothing)
            },
            NodeKind::FunctionInvok { variable, parameters } => {
                let func = self.evaluate_ast(variable)?;

                let mut param_values = Vec::new();
                for param in parameters {
                    let value = self.evaluate_ast(param)?;
                    param_values.push(value);
                }

                self.invoke_function(&func, param_values)
            },
            NodeKind::Literal { value } => {
                EvalResult::Ok(value.clone().into())
            },
            NodeKind::MathOperation { operation, left, right } => {
                let left = self.evaluate_ast(left)?;
                let right = self.evaluate_ast(right)?;
                
                let value = match operation {
                    MathOperatorKind::Plus => left.sum(right),
                    MathOperatorKind::Minus => left.minus(right),
                    MathOperatorKind::Multiply => left.multiply(right),
                    MathOperatorKind::Divide => left.divide(right),
                    MathOperatorKind::Modulus => left.modulus(right),
                    MathOperatorKind::Power => left.power(right),
                };
                
                EvalResult::Ok(value)
            },
            NodeKind::BoolOperation { operation, left, right } => {
                let left = self.evaluate_ast(left)?;
                let right = self.evaluate_ast(right)?;
                
                let value = match operation {
                    BoolOperatorKind::Equal => left.equals(&right),
                    BoolOperatorKind::Different => left.not_equals(&right),
                    BoolOperatorKind::Bigger => left.bigger(&right),
                    BoolOperatorKind::Smaller => left.smaller(&right),
                    BoolOperatorKind::BiggerEq => left.bigger_eq(&right),
                    BoolOperatorKind::SmallerEq => left.smaller_eq(&right),
                };
                
                EvalResult::Ok(LangValue::Bool(value))
            },
            NodeKind::ReturnStatement { value: Some(value ), kind } => EvalResult::Ret(self.evaluate_ast(value)?, kind.clone()),
            NodeKind::ReturnStatement { value: None, kind } => EvalResult::Ret(LangValue::Nothing, kind.clone()),
            NodeKind::IfStatement { condition, body } => {
                let condition = self.evaluate_ast(condition)?;
                
                if condition.truthy() {
                    let if_scope = Scope::new_child(self.clone());

                    for child in body {
                        if_scope.evaluate_ast(child)?;
                    }
                }
                
                EvalResult::Ok(LangValue::Nothing)
            },
            NodeKind::ForStatement { left, right, body, iter_name } => {
                let left = self.evaluate_ast(left)?.as_i32();
                let right = self.evaluate_ast(right)?.as_i32();
                
                let min = expect_some!(left, VARIABLE_IS_NOT_A_NUMBER.to_string());
                let max = expect_some!(right, VARIABLE_IS_NOT_A_NUMBER.to_string());
                
                for i in min..max {
                    let for_scope = Scope::new_child(self.clone());
                    for_scope.declare_var(iter_name.clone(), LangValue::Int(i));
                    
                    for child in body {
                        match for_scope.evaluate_ast(child) {
                            EvalResult::Ok(_) => (),
                            EvalResult::Ret(value, ReturnKind::Break) => return EvalResult::Ok(value),
                            EvalResult::Ret(value, kind) => return EvalResult::Ret(value, kind),
                            EvalResult::Err(err) => return EvalResult::Err(err),
                        }
                    }
                }
                
                EvalResult::Ok(LangValue::Nothing)
            },
            NodeKind::WhileStatement { condition, body } => {
                while self.evaluate_ast(condition)?.truthy() {
                    let while_scope = Scope::new_child(self.clone());
                    
                    for child in body {
                        match while_scope.evaluate_ast(child) {
                            EvalResult::Ok(_) => (),
                            EvalResult::Ret(value, ReturnKind::Break) => return EvalResult::Ok(value),
                            EvalResult::Ret(value, kind) => return EvalResult::Ret(value, kind),
                            EvalResult::Err(err) => return EvalResult::Err(err),
                        }
                    }
                }

                EvalResult::Ok(LangValue::Nothing)
            },
            NodeKind::FieldAccess { variable, field_name } => {
                let value = self.evaluate_ast(variable)?;
                let result = value.get_field(field_name);
                
                EvalResult::Ok(result)
            },
            NodeKind::VectorLiteral { values } => {
                let mut eval_values = Vec::new();
                
                for val in values {
                    eval_values.push(self.evaluate_ast(val)?);
                }
                
                EvalResult::Ok(LangValue::Vector(Arc::new(eval_values)))
            },
            NodeKind::ValueFieldAccess { variable, value } => {
                let variable = self.evaluate_ast(variable)?;
                let value = self.evaluate_ast(value)?;

                EvalResult::Ok(variable.get_value_field(value))
            },
            NodeKind::ObjectLiteral { values } => {
                let mut map = HashMap::new();
                
                for value in values {
                    map.insert(value.0.clone(), self.evaluate_ast(&value.1)?);
                }
                
                EvalResult::Ok(LangValue::Object(LangObject::from_map(map)))
            },
            NodeKind::FunctionLiteral { value } => {
                EvalResult::Ok(LangValue::Function(value.clone()))
            },
            NodeKind::Import { identifier: _ } => {
                todo!()
            },
        }
    }

    fn invoke_function(&self, func: &LangValue, param_values: Vec<LangValue>) -> EvalResult {
        match func {
            LangValue::Function(func) => {
                // Parameters
                if func.parameters.len() != func.parameters.len() {
                    return EvalResult::Err(LangError::new_runtime(FUNCTION_INCORRECT_NUMBER_OF_PARAMETERS.to_string()));
                }
        
                let func_scope = Scope::new_child(self.clone());
                for i in 0..func.parameters.len() {
                    func_scope.declare_var(func.parameters[i].to_string(), param_values[i].clone());
                }

                for child in &func.body {
                    // Matching to make the return statement stop
                    match func_scope.evaluate_ast(child) {
                        EvalResult::Ok(_) => (),
                        EvalResult::Ret(value, ReturnKind::Return) => return EvalResult::Ok(value),
                        EvalResult::Ret(value, kind) => return EvalResult::Ret(value, kind),
                        EvalResult::Err(err) => return EvalResult::Err(err),
                    }
                }
                
                EvalResult::Ok(LangValue::Nothing)
            },
            LangValue::ExtFunction(func) => {
                match func.run(param_values) {
                    Ok(value ) => EvalResult::Ok(value),
                    Err(err) => EvalResult::Err(err),
                }
            },
            _ => return EvalResult::Err(LangError::new_runtime(VARIABLE_IS_NOT_A_FUNCTION.to_string())),
        }
    }
}<|MERGE_RESOLUTION|>--- conflicted
+++ resolved
@@ -51,24 +51,6 @@
 impl EvaluateAST for Arc<Scope> {
     fn evaluate_ast(&self, ast: &ASTNode) -> EvalResult {
         match ast.kind.as_ref() {
-<<<<<<< HEAD
-            NodeKind::Root { body } => {
-                for child in body {
-                    self.evaluate_ast(child)?;
-                }
-=======
-            // NodeKind::Module { functions, variables} => {
-            //     for (func_name, func) in functions {
-            //         self.declare_var(func_name.clone(), LangValue::Function(func.clone()));
-            //     }
-
-            //     for (var_name, var) in variables {
-            //         self.declare_var(var_name.clone(), self.evaluate_ast(var)?);
-            //     }
->>>>>>> 3165aad8
-                
-            //     EvalResult::Ok(LangValue::Nothing)
-            // },
             NodeKind::VariableDecl { name, value } => {
                 let value = self.evaluate_ast(value)?;
                 self.declare_var(name.clone(), value.clone());
